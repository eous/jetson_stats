#!/usr/bin/env python
# -*- coding: UTF-8 -*-
# Copyright (C) 2018, Raffaello Bonghi <raffaello@rnext.it>
# All rights reserved
#
# Redistribution and use in source and binary forms, with or without
# modification, are permitted provided that the following conditions
# are met:
#
# 1. Redistributions of source code must retain the above copyright 
#    notice, this list of conditions and the following disclaimer.
# 2. Redistributions in binary form must reproduce the above copyright
#    notice, this list of conditions and the following disclaimer in the
#    documentation and/or other materials provided with the distribution.
# 3. Neither the name of the copyright holder nor the names of its 
#    contributors may be used to endorse or promote products derived 
#    from this software without specific prior written permission.
# 
# THIS SOFTWARE IS PROVIDED BY THE COPYRIGHT HOLDERS AND 
# CONTRIBUTORS "AS IS" AND ANY EXPRESS OR IMPLIED WARRANTIES, INCLUDING, 
# BUT NOT LIMITED TO, THE IMPLIED WARRANTIES OF MERCHANTABILITY AND FITNESS 
# FOR A PARTICULAR PURPOSE ARE DISCLAIMED. IN NO EVENT SHALL THE COPYRIGHT
# HOLDER OR CONTRIBUTORS BE LIABLE FOR ANY DIRECT, INDIRECT, INCIDENTAL, 
# SPECIAL, EXEMPLARY, OR CONSEQUENTIAL DAMAGES (INCLUDING, BUT NOT LIMITED TO,
# PROCUREMENT OF SUBSTITUTE GOODS OR SERVICES; LOSS OF USE, DATA, OR PROFITS; 
# OR BUSINESS INTERRUPTION) HOWEVER CAUSED AND ON ANY THEORY OF LIABILITY, 
# WHETHER IN CONTRACT, STRICT LIABILITY, OR TORT (INCLUDING NEGLIGENCE 
# OR OTHERWISE) ARISING IN ANY WAY OUT OF THE USE OF THIS SOFTWARE, 
# EVEN IF ADVISED OF THE POSSIBILITY OF SUCH DAMAGE.

# Reference:
# 1. https://packaging.python.org
# 2. https://julien.danjou.info/starting-your-first-python-project/
# 3. https://medium.com/@trstringer/the-easy-and-nice-way-to-do-cli-apps-in-python-5d9964dc950d
# 4. https://chriswarrick.com/blog/2014/09/15/python-apps-the-right-way-entry_points-and-scripts/
# 5. https://python-packaging.readthedocs.io
# 6. https://github.com/pypa/sampleproject
# 7. https://pypi.org/classifiers/

# Always prefer setuptools over distutils
from setuptools import setup, find_packages
from setuptools.command.install import install
from os import path
# io.open is needed for projects that support Python 2.7
# It ensures open() defaults to text mode with universal newlines,
# and accepts an argument to specify the text encoding
# Python 3 only projects can skip this import
from io import open
# Launch command
import subprocess as sp
import shlex
import os, sys

if os.getuid() != 0:
    print("Require sudo, please use:\n\nsudo -H pip install jetson-stats")
    sys.exit(1)

here = path.abspath(path.dirname(__file__))
project_homepage = "https://github.com/rbonghi/jetson_stats"

# Get the long description from the README file
with open(path.join(here, 'README.md'), encoding='utf-8') as f:
    long_description = f.read()

class InstallCommand(install):
    """Installation mode."""
    def run(self):
        # Run the uninstaller before to copy all scripts
        sp.call(shlex.split('./install.sh -s --uninstall'))
        # Run the default installation script
        install.run(self)
        # Run the restart all services before to close the installer
        sp.call(shlex.split('./install.sh -s'))

# Configuration setup module
setup(
    name="jetson-stats",
<<<<<<< HEAD
    version="1.6.4",
=======
    version="1.6.5",
>>>>>>> 596cce29
    author="Raffaello Bonghi",
    author_email="raffaello@rnext.it",
    description="Interactive system-monitor process viewer for NVIDIA Jetson Nano, AGX Xavier, TX2, TX1",
    license='LICENSE',
    long_description=long_description,
    long_description_content_type="text/markdown",
    url=project_homepage,
    download_url=(project_homepage + "/archive/master.zip"),
    project_urls={
        "How To": (project_homepage + "/tree/master/docs"),
        "Examples": (project_homepage + "/tree/master/examples"),
        "Bug Reports": (project_homepage + "/issues"),
        "Source": (project_homepage + "/tree/master")
    },
    packages=find_packages(exclude=[ 'examples', 'scripts', 'tests' ]), # Required
    keywords=(
        "jetson_stats jtop python system-monitor docker \
         nvidia Jetson Nano Xavier TX2 TX1 process viewer"
    ),
    classifiers=[
        # Development status
        'Development Status :: 4 - Beta',
        # Audiencence and topics
        'Intended Audience :: Developers',
        "Topic :: Software Development :: Embedded Systems",
        "Topic :: Software Development :: Debuggers", 
        "Topic :: Software Development :: Libraries",
        "Topic :: Software Development :: User Interfaces",
        "Topic :: System :: Hardware",
        "Topic :: System :: Logging",
        "Topic :: System :: Monitoring",
        "Topic :: System :: Operating System",
        "Topic :: System :: Operating System Kernels",
        "Topic :: System :: Shells",
        "Topic :: System :: Systems Administration",
        "Topic :: Terminals",
        # License
        "License :: OSI Approved :: MIT License",
        # Programming and Operative system
        "Programming Language :: Python :: 2",
        "Programming Language :: Python :: 2.7",
        "Programming Language :: Python :: 3",
        "Programming Language :: Python :: 3.4",
        "Programming Language :: Python :: 3.5",
        "Programming Language :: Python :: 3.6",
        "Programming Language :: Python :: 3.7",
        "Operating System :: POSIX :: Linux", 
        ],
    # Requisites
    # https://packaging.python.org/guides/distributing-packages-using-setuptools/#python-requires
    python_requires='>=2.7, !=3.0.*, !=3.1.*, !=3.2.*, !=3.3.*, <4',
    platforms=["linux", "linux2", "darwin"],
    # Zip safe configuration
    # https://setuptools.readthedocs.io/en/latest/setuptools.html#setting-the-zip-safe-flag
    zip_safe=False,
    # Add jetson_variables in /opt/jetson_stats
    # http://docs.python.org/3.4/distutils/setupscript.html#installing-additional-files
    data_files=[('/opt/jetson_stats', [ 'scripts/jetson_variables', 
                                        'scripts/jetson_performance.sh' ]),
                ('/etc/profile.d', [ 'scripts/jetson_env.sh' ]),
                ('/etc/systemd/system', [ 'scripts/jetson_performance.service' ]),
               ],
    # Install extra scripts
    scripts=['scripts/jetson-docker', 
             'scripts/jetson-swap',
             'scripts/jetson-release', 
            ],
    cmdclass={
        'install': InstallCommand,
    },
    # The following provide a command called `jtop`
    entry_points={
        'console_scripts': [ 'jtop=jtop.__main__:main' ],
    },
)
#EOF<|MERGE_RESOLUTION|>--- conflicted
+++ resolved
@@ -75,11 +75,7 @@
 # Configuration setup module
 setup(
     name="jetson-stats",
-<<<<<<< HEAD
-    version="1.6.4",
-=======
     version="1.6.5",
->>>>>>> 596cce29
     author="Raffaello Bonghi",
     author_email="raffaello@rnext.it",
     description="Interactive system-monitor process viewer for NVIDIA Jetson Nano, AGX Xavier, TX2, TX1",
