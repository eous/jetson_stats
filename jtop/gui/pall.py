--- conflicted
+++ resolved
@@ -27,19 +27,10 @@
 from .lib.linear_gauge import basic_gauge
 from .lib.common import size_to_string
 from .pcpu import compact_cpus
-from .pgpu import plot_GPUs
+from .pgpu import compact_gpu
 from .pmem import compact_memory
-<<<<<<< HEAD
-from .pgpu import compact_gpu
-# Menu GUI pages
-from .jtopguimenu import (
-    plot_watts,
-    compact_info,
-    plot_temperatures)
-=======
 from .pengine import compact_engines
 from .pcontrol import plot_temperatures, plot_watts
->>>>>>> 6db42f66
 
 
 def compact_status(stdscr, pos_y, pos_x, width, jetson):
@@ -125,45 +116,31 @@
         # GPU linear gauge info
         line_counter += compact_gpu(self.stdscr, line_counter, 0, width, self.jetson)
         # Status disk
-<<<<<<< HEAD
         line_counter += disk_gauge(self.stdscr, line_counter, 0, width, self.jetson.disk)
-        # Last part of information
-        total, power = self.jetson.power
-        mini_menu = 1
-        mini_menu += 1 if self.jetson.temperature else 0
-        mini_menu += 1 if power else 0
-        column_width = (width) // (mini_menu)
-=======
-        line_counter += 1
-        disk_status = self.jetson.disk
-        linear_gauge(self.stdscr, offset=line_counter, size=width,
-                     name=GaugeName('Dsk', color=NColors.yellow()),
-                     value=int(float(disk_status['used']) / float(disk_status['total']) * 100.0),
-                     percent="{0:2.1f}GB/{1:2.1f}GB".format(disk_status['used'], disk_status['total']),
-                     bar="#")
         # If empty return
         if self._n_columns == 0:
             return
+        # Plot low bar background line
+        self.stdscr.addstr(line_counter, 0, " " * width, NColors.icyan())
         # Add engines, temperature and power
         column_width = (width) // (self._n_columns)
->>>>>>> 6db42f66
         column_height = height - line_counter - 3 + first
         # Plot compact info
         column = 0
         if self.jetson.engine:
-            size_info = compact_engines(self.stdscr, 0, line_counter + 1, column_width + 2, self.jetson)
+            size_info = compact_engines(self.stdscr, 0, line_counter, column_width + 2, self.jetson)
             if size_info > column_height:
                 for n_arrow in range(column_width + 1):
                     self.stdscr.addch(first + height - 2, 1 + n_arrow, curses.ACS_DARROW, curses.A_REVERSE | curses.A_BOLD)
             column += column_width
         # Plot temperatures
         if self.jetson.temperature:
-            size_temperatures = plot_temperatures(self.stdscr, column, line_counter + 1, column_width - 4, column_height, self.jetson)
+            size_temperatures = plot_temperatures(self.stdscr, column, line_counter, column_width - 4, column_height, self.jetson)
             if size_temperatures > column_height:
                 for n_arrow in range(column_width - 5):
                     self.stdscr.addch(first + height - 2, column + n_arrow + 3, curses.ACS_DARROW, curses.A_REVERSE | curses.A_BOLD)
             column += column_width
         # plot watts
         if self.jetson.power:
-            plot_watts(self.stdscr, column, line_counter + 1, column_width - 4, column_height, self.jetson)
+            plot_watts(self.stdscr, column, line_counter, column_width - 4, column_height, self.jetson)
 # EOF