--- conflicted
+++ resolved
@@ -31,12 +31,8 @@
 # jtop exception
 from .core import JtopException, get_var
 # GUI jtop interface
-<<<<<<< HEAD
+from .jetson_config import jtop_config
 from .gui import JTOPGUI, ALL, GPU, CPU, ENGINE, MEM, CTRL, INFO, engine_model
-=======
-from .jetson_config import jtop_config
-from .gui import JTOPGUI, ALL, GPU, CPU, MEM, CTRL, INFO
->>>>>>> a0a3efa2
 # Load colors
 from .terminal_colors import bcolors
 from .github import jetpack_missing, hardware_missing, get_hardware_log
@@ -66,22 +62,14 @@
         print("  Please, try: {bold}sudo -H pip3 install -U jetson-stats{reset}".format(bold=bcolors.BOLD, reset=bcolors.ENDC))
         print("  or {link}".format(link=hardware_missing(REPOSITORY, hardware, version)))
     # Check if jetpack is missing
-<<<<<<< HEAD
-    if jetson.board.info['jetpack'] == "UNKNOWN" and jetson.board.info['L4T'] != "N.N.N":
-        print("[{status}] jetson-stats not supported for [L4T {l4t}]".format(status=bcolors.warning(), l4t=jetson.board.info['L4T']))
-        print("  Please, try: {bold}sudo -H pip3 install -U jetson-stats{reset}".format(bold=bcolors.BOLD, reset=bcolors.ENDC))
-        print("  or {link}".format(link=jetpack_missing(REPOSITORY, jetson, version)))
-    # Check if model is in map list
-    model = jetson.board.info["model"]
-    if not engine_model(model):
-        print("[{status}] Board \"{model}\" missing in jtop".format(status=bcolors.warning(), model=model))
-=======
     if not hardware['Jetpack'] and hardware['L4T']:
         print("[{status}] jetson-stats not supported for [L4T {l4t}]".format(status=bcolors.warning(), l4t=hardware['L4T']))
         print("  Please, try: {bold}sudo -H pip3 install -U jetson-stats{reset}".format(bold=bcolors.BOLD, reset=bcolors.ENDC))
         print("  or {link}".format(link=jetpack_missing(REPOSITORY, hardware, version)))
->>>>>>> a0a3efa2
-
+    # Check if model is in map list
+    module = jetson.board.hardware["Module"]
+    if not engine_model(module):
+        print("[{status}] Module \"{module}\" missing in jtop".format(status=bcolors.warning(), module=module))
 
 def exit_signal(signum, frame):
     logger.info("Close service by signal {signum}".format(signum=signum))
